# SPDX-License-Identifier: MIT
# SPDX-FileCopyrightText: 2021 Taneli Hukkinen
# Licensed to PSF under a Contributor Agreement.

from __future__ import annotations

import sys
from types import MappingProxyType

from ._re import (
    RE_DATETIME,
    RE_LOCALTIME,
    RE_NUMBER,
    match_to_datetime,
    match_to_localtime,
    match_to_number,
)

TYPE_CHECKING = False
if TYPE_CHECKING:
    from collections.abc import Iterable
    from typing import IO, Any, Final

    from ._types import Key, ParseFloat, Pos

# Inline tables/arrays are implemented using recursion. Pathologically
# nested documents cause pure Python to raise RecursionError (which is OK),
# but mypyc binary wheels will crash unrecoverably (not OK). According to
# mypyc docs this will be fixed in the future:
# https://mypyc.readthedocs.io/en/latest/differences_from_python.html#stack-overflows
# Before mypyc's fix is in, recursion needs to be limited by this library.
# Choosing `sys.getrecursionlimit()` as maximum inline table/array nesting
# level, as it allows more nesting than pure Python, but still seems a far
# lower number than where mypyc binaries crash.
MAX_INLINE_NESTING: Final = sys.getrecursionlimit()

ASCII_CTRL: Final = frozenset(chr(i) for i in range(32)) | frozenset(chr(127))

# Neither of these sets include quotation mark or backslash. They are
# currently handled as separate cases in the parser functions.
ILLEGAL_BASIC_STR_CHARS: Final = ASCII_CTRL - frozenset("\t")
ILLEGAL_MULTILINE_BASIC_STR_CHARS: Final = ASCII_CTRL - frozenset("\t\n")

ILLEGAL_LITERAL_STR_CHARS: Final = ILLEGAL_BASIC_STR_CHARS
ILLEGAL_MULTILINE_LITERAL_STR_CHARS: Final = ILLEGAL_MULTILINE_BASIC_STR_CHARS

ILLEGAL_COMMENT_CHARS: Final = ILLEGAL_BASIC_STR_CHARS

TOML_WS: Final = frozenset(" \t")
TOML_WS_AND_NEWLINE: Final = TOML_WS | frozenset("\n")
BARE_KEY_CHARS: Final = frozenset(
    "abcdefghijklmnopqrstuvwxyz" "ABCDEFGHIJKLMNOPQRSTUVWXYZ" "0123456789" "-_"
)
KEY_INITIAL_CHARS: Final = BARE_KEY_CHARS | frozenset("\"'")
HEXDIGIT_CHARS: Final = frozenset("abcdef" "ABCDEF" "0123456789")

BASIC_STR_ESCAPE_REPLACEMENTS: Final = MappingProxyType(
    {
        "\\b": "\u0008",  # backspace
        "\\t": "\u0009",  # tab
<<<<<<< HEAD
        "\\n": "\u000A",  # linefeed
        "\\f": "\u000C",  # form feed
        "\\r": "\u000D",  # carriage return
        "\\e": "\u001B",  # escape
=======
        "\\n": "\u000a",  # linefeed
        "\\f": "\u000c",  # form feed
        "\\r": "\u000d",  # carriage return
>>>>>>> 740e4982
        '\\"': "\u0022",  # quote
        "\\\\": "\u005c",  # backslash
    }
)


class DEPRECATED_DEFAULT:
    """Sentinel to be used as default arg during deprecation
    period of TOMLDecodeError's free-form arguments."""


class TOMLDecodeError(ValueError):
    """An error raised if a document is not valid TOML.

    Adds the following attributes to ValueError:
    msg: The unformatted error message
    doc: The TOML document being parsed
    pos: The index of doc where parsing failed
    lineno: The line corresponding to pos
    colno: The column corresponding to pos
    """

    def __init__(
        self,
        msg: str | type[DEPRECATED_DEFAULT] = DEPRECATED_DEFAULT,
        doc: str | type[DEPRECATED_DEFAULT] = DEPRECATED_DEFAULT,
        pos: Pos | type[DEPRECATED_DEFAULT] = DEPRECATED_DEFAULT,
        *args: Any,
    ):
        if (
            args
            or not isinstance(msg, str)
            or not isinstance(doc, str)
            or not isinstance(pos, int)
        ):
            import warnings

            warnings.warn(
                "Free-form arguments for TOMLDecodeError are deprecated. "
                "Please set 'msg' (str), 'doc' (str) and 'pos' (int) arguments only.",
                DeprecationWarning,
                stacklevel=2,
            )
            if pos is not DEPRECATED_DEFAULT:
                args = pos, *args
            if doc is not DEPRECATED_DEFAULT:
                args = doc, *args
            if msg is not DEPRECATED_DEFAULT:
                args = msg, *args
            ValueError.__init__(self, *args)
            return

        lineno = doc.count("\n", 0, pos) + 1
        if lineno == 1:
            colno = pos + 1
        else:
            colno = pos - doc.rindex("\n", 0, pos)

        if pos >= len(doc):
            coord_repr = "end of document"
        else:
            coord_repr = f"line {lineno}, column {colno}"
        errmsg = f"{msg} (at {coord_repr})"
        ValueError.__init__(self, errmsg)

        self.msg = msg
        self.doc = doc
        self.pos = pos
        self.lineno = lineno
        self.colno = colno


def load(__fp: IO[bytes], *, parse_float: ParseFloat = float) -> dict[str, Any]:
    """Parse TOML from a binary file object."""
    b = __fp.read()
    try:
        s = b.decode()
    except AttributeError:
        raise TypeError(
            "File must be opened in binary mode, e.g. use `open('foo.toml', 'rb')`"
        ) from None
    return loads(s, parse_float=parse_float)


def loads(__s: str, *, parse_float: ParseFloat = float) -> dict[str, Any]:  # noqa: C901
    """Parse TOML from a string."""

    # The spec allows converting "\r\n" to "\n", even in string
    # literals. Let's do so to simplify parsing.
    try:
        src = __s.replace("\r\n", "\n")
    except (AttributeError, TypeError):
        raise TypeError(
            f"Expected str object, not '{type(__s).__qualname__}'"
        ) from None
    pos = 0
    out = Output()
    header: Key = ()
    parse_float = make_safe_parse_float(parse_float)

    # Parse one statement at a time
    # (typically means one line in TOML source)
    while True:
        # 1. Skip line leading whitespace
        pos = skip_chars(src, pos, TOML_WS)

        # 2. Parse rules. Expect one of the following:
        #    - end of file
        #    - end of line
        #    - comment
        #    - key/value pair
        #    - append dict to list (and move to its namespace)
        #    - create dict (and move to its namespace)
        # Skip trailing whitespace when applicable.
        try:
            char = src[pos]
        except IndexError:
            break
        if char == "\n":
            pos += 1
            continue
        if char in KEY_INITIAL_CHARS:
            pos = key_value_rule(src, pos, out, header, parse_float)
            pos = skip_chars(src, pos, TOML_WS)
        elif char == "[":
            try:
                second_char: str | None = src[pos + 1]
            except IndexError:
                second_char = None
            out.flags.finalize_pending()
            if second_char == "[":
                pos, header = create_list_rule(src, pos, out)
            else:
                pos, header = create_dict_rule(src, pos, out)
            pos = skip_chars(src, pos, TOML_WS)
        elif char != "#":
            raise TOMLDecodeError("Invalid statement", src, pos)

        # 3. Skip comment
        pos = skip_comment(src, pos)

        # 4. Expect end of line or end of file
        try:
            char = src[pos]
        except IndexError:
            break
        if char != "\n":
            raise TOMLDecodeError(
                "Expected newline or end of document after a statement", src, pos
            )
        pos += 1

    return out.data.dict


class Flags:
    """Flags that map to parsed keys/namespaces."""

    # Marks an immutable namespace (inline array or inline table).
    FROZEN: Final = 0
    # Marks a nest that has been explicitly created and can no longer
    # be opened using the "[table]" syntax.
    EXPLICIT_NEST: Final = 1

    def __init__(self) -> None:
        self._flags: dict[str, dict[Any, Any]] = {}
        self._pending_flags: set[tuple[Key, int]] = set()

    def add_pending(self, key: Key, flag: int) -> None:
        self._pending_flags.add((key, flag))

    def finalize_pending(self) -> None:
        for key, flag in self._pending_flags:
            self.set(key, flag, recursive=False)
        self._pending_flags.clear()

    def unset_all(self, key: Key) -> None:
        cont = self._flags
        for k in key[:-1]:
            if k not in cont:
                return
            cont = cont[k]["nested"]
        cont.pop(key[-1], None)

    def set(self, key: Key, flag: int, *, recursive: bool) -> None:  # noqa: A003
        cont = self._flags
        key_parent, key_stem = key[:-1], key[-1]
        for k in key_parent:
            if k not in cont:
                cont[k] = {"flags": set(), "recursive_flags": set(), "nested": {}}
            cont = cont[k]["nested"]
        if key_stem not in cont:
            cont[key_stem] = {"flags": set(), "recursive_flags": set(), "nested": {}}
        cont[key_stem]["recursive_flags" if recursive else "flags"].add(flag)

    def is_(self, key: Key, flag: int) -> bool:
        if not key:
            return False  # document root has no flags
        cont = self._flags
        for k in key[:-1]:
            if k not in cont:
                return False
            inner_cont = cont[k]
            if flag in inner_cont["recursive_flags"]:
                return True
            cont = inner_cont["nested"]
        key_stem = key[-1]
        if key_stem in cont:
            inner_cont = cont[key_stem]
            return flag in inner_cont["flags"] or flag in inner_cont["recursive_flags"]
        return False


class NestedDict:
    def __init__(self) -> None:
        # The parsed content of the TOML document
        self.dict: dict[str, Any] = {}

    def get_or_create_nest(
        self,
        key: Key,
        *,
        access_lists: bool = True,
    ) -> dict[str, Any]:
        cont: Any = self.dict
        for k in key:
            if k not in cont:
                cont[k] = {}
            cont = cont[k]
            if access_lists and isinstance(cont, list):
                cont = cont[-1]
            if not isinstance(cont, dict):
                raise KeyError("There is no nest behind this key")
        return cont  # type: ignore[no-any-return]

    def append_nest_to_list(self, key: Key) -> None:
        cont = self.get_or_create_nest(key[:-1])
        last_key = key[-1]
        if last_key in cont:
            list_ = cont[last_key]
            if not isinstance(list_, list):
                raise KeyError("An object other than list found behind this key")
            list_.append({})
        else:
            cont[last_key] = [{}]


class Output:
    def __init__(self) -> None:
        self.data = NestedDict()
        self.flags = Flags()


def skip_chars(src: str, pos: Pos, chars: Iterable[str]) -> Pos:
    try:
        while src[pos] in chars:
            pos += 1
    except IndexError:
        pass
    return pos


def skip_until(
    src: str,
    pos: Pos,
    expect: str,
    *,
    error_on: frozenset[str],
    error_on_eof: bool,
) -> Pos:
    try:
        new_pos = src.index(expect, pos)
    except ValueError:
        new_pos = len(src)
        if error_on_eof:
            raise TOMLDecodeError(f"Expected {expect!r}", src, new_pos) from None

    if not error_on.isdisjoint(src[pos:new_pos]):
        while src[pos] not in error_on:
            pos += 1
        raise TOMLDecodeError(f"Found invalid character {src[pos]!r}", src, pos)
    return new_pos


def skip_comment(src: str, pos: Pos) -> Pos:
    try:
        char: str | None = src[pos]
    except IndexError:
        char = None
    if char == "#":
        return skip_until(
            src, pos + 1, "\n", error_on=ILLEGAL_COMMENT_CHARS, error_on_eof=False
        )
    return pos


def skip_comments_and_array_ws(src: str, pos: Pos) -> Pos:
    while True:
        pos_before_skip = pos
        pos = skip_chars(src, pos, TOML_WS_AND_NEWLINE)
        pos = skip_comment(src, pos)
        if pos == pos_before_skip:
            return pos


def create_dict_rule(src: str, pos: Pos, out: Output) -> tuple[Pos, Key]:
    pos += 1  # Skip "["
    pos = skip_chars(src, pos, TOML_WS)
    pos, key = parse_key(src, pos)

    if out.flags.is_(key, Flags.EXPLICIT_NEST) or out.flags.is_(key, Flags.FROZEN):
        raise TOMLDecodeError(f"Cannot declare {key} twice", src, pos)
    out.flags.set(key, Flags.EXPLICIT_NEST, recursive=False)
    try:
        out.data.get_or_create_nest(key)
    except KeyError:
        raise TOMLDecodeError("Cannot overwrite a value", src, pos) from None

    if not src.startswith("]", pos):
        raise TOMLDecodeError(
            "Expected ']' at the end of a table declaration", src, pos
        )
    return pos + 1, key


def create_list_rule(src: str, pos: Pos, out: Output) -> tuple[Pos, Key]:
    pos += 2  # Skip "[["
    pos = skip_chars(src, pos, TOML_WS)
    pos, key = parse_key(src, pos)

    if out.flags.is_(key, Flags.FROZEN):
        raise TOMLDecodeError(f"Cannot mutate immutable namespace {key}", src, pos)
    # Free the namespace now that it points to another empty list item...
    out.flags.unset_all(key)
    # ...but this key precisely is still prohibited from table declaration
    out.flags.set(key, Flags.EXPLICIT_NEST, recursive=False)
    try:
        out.data.append_nest_to_list(key)
    except KeyError:
        raise TOMLDecodeError("Cannot overwrite a value", src, pos) from None

    if not src.startswith("]]", pos):
        raise TOMLDecodeError(
            "Expected ']]' at the end of an array declaration", src, pos
        )
    return pos + 2, key


def key_value_rule(
    src: str, pos: Pos, out: Output, header: Key, parse_float: ParseFloat
) -> Pos:
    pos, key, value = parse_key_value_pair(src, pos, parse_float, nest_lvl=0)
    key_parent, key_stem = key[:-1], key[-1]
    abs_key_parent = header + key_parent

    relative_path_cont_keys = (header + key[:i] for i in range(1, len(key)))
    for cont_key in relative_path_cont_keys:
        # Check that dotted key syntax does not redefine an existing table
        if out.flags.is_(cont_key, Flags.EXPLICIT_NEST):
            raise TOMLDecodeError(f"Cannot redefine namespace {cont_key}", src, pos)
        # Containers in the relative path can't be opened with the table syntax or
        # dotted key/value syntax in following table sections.
        out.flags.add_pending(cont_key, Flags.EXPLICIT_NEST)

    if out.flags.is_(abs_key_parent, Flags.FROZEN):
        raise TOMLDecodeError(
            f"Cannot mutate immutable namespace {abs_key_parent}", src, pos
        )

    try:
        nest = out.data.get_or_create_nest(abs_key_parent)
    except KeyError:
        raise TOMLDecodeError("Cannot overwrite a value", src, pos) from None
    if key_stem in nest:
        raise TOMLDecodeError("Cannot overwrite a value", src, pos)
    # Mark inline table and array namespaces recursively immutable
    if isinstance(value, (dict, list)):
        out.flags.set(header + key, Flags.FROZEN, recursive=True)
    nest[key_stem] = value
    return pos


def parse_key_value_pair(
    src: str, pos: Pos, parse_float: ParseFloat, nest_lvl: int
) -> tuple[Pos, Key, Any]:
    pos, key = parse_key(src, pos)
    try:
        char: str | None = src[pos]
    except IndexError:
        char = None
    if char != "=":
        raise TOMLDecodeError("Expected '=' after a key in a key/value pair", src, pos)
    pos += 1
    pos = skip_chars(src, pos, TOML_WS)
    pos, value = parse_value(src, pos, parse_float, nest_lvl)
    return pos, key, value


def parse_key(src: str, pos: Pos) -> tuple[Pos, Key]:
    pos, key_part = parse_key_part(src, pos)
    key: Key = (key_part,)
    pos = skip_chars(src, pos, TOML_WS)
    while True:
        try:
            char: str | None = src[pos]
        except IndexError:
            char = None
        if char != ".":
            return pos, key
        pos += 1
        pos = skip_chars(src, pos, TOML_WS)
        pos, key_part = parse_key_part(src, pos)
        key += (key_part,)
        pos = skip_chars(src, pos, TOML_WS)


def parse_key_part(src: str, pos: Pos) -> tuple[Pos, str]:
    try:
        char: str | None = src[pos]
    except IndexError:
        char = None
    if char in BARE_KEY_CHARS:
        start_pos = pos
        pos = skip_chars(src, pos, BARE_KEY_CHARS)
        return pos, src[start_pos:pos]
    if char == "'":
        return parse_literal_str(src, pos)
    if char == '"':
        return parse_one_line_basic_str(src, pos)
    raise TOMLDecodeError("Invalid initial character for a key part", src, pos)


def parse_one_line_basic_str(src: str, pos: Pos) -> tuple[Pos, str]:
    pos += 1
    return parse_basic_str(src, pos, multiline=False)


def parse_array(
    src: str, pos: Pos, parse_float: ParseFloat, nest_lvl: int
) -> tuple[Pos, list[Any]]:
    pos += 1
    array: list[Any] = []

    pos = skip_comments_and_array_ws(src, pos)
    if src.startswith("]", pos):
        return pos + 1, array
    while True:
        pos, val = parse_value(src, pos, parse_float, nest_lvl)
        array.append(val)
        pos = skip_comments_and_array_ws(src, pos)

        c = src[pos : pos + 1]
        if c == "]":
            return pos + 1, array
        if c != ",":
            raise TOMLDecodeError("Unclosed array", src, pos)
        pos += 1

        pos = skip_comments_and_array_ws(src, pos)
        if src.startswith("]", pos):
            return pos + 1, array


def parse_inline_table(
    src: str, pos: Pos, parse_float: ParseFloat, nest_lvl: int
) -> tuple[Pos, dict[str, Any]]:
    pos += 1
    nested_dict = NestedDict()
    flags = Flags()

    pos = skip_chars(src, pos, TOML_WS)
    if src.startswith("}", pos):
        return pos + 1, nested_dict.dict
    while True:
        pos, key, value = parse_key_value_pair(src, pos, parse_float, nest_lvl)
        key_parent, key_stem = key[:-1], key[-1]
        if flags.is_(key, Flags.FROZEN):
            raise TOMLDecodeError(f"Cannot mutate immutable namespace {key}", src, pos)
        try:
            nest = nested_dict.get_or_create_nest(key_parent, access_lists=False)
        except KeyError:
            raise TOMLDecodeError("Cannot overwrite a value", src, pos) from None
        if key_stem in nest:
            raise TOMLDecodeError(f"Duplicate inline table key {key_stem!r}", src, pos)
        nest[key_stem] = value
        pos = skip_chars(src, pos, TOML_WS)
        c = src[pos : pos + 1]
        if c == "}":
            return pos + 1, nested_dict.dict
        if c != ",":
            raise TOMLDecodeError("Unclosed inline table", src, pos)
        if isinstance(value, (dict, list)):
            flags.set(key, Flags.FROZEN, recursive=True)
        pos += 1
        pos = skip_chars(src, pos, TOML_WS)


def parse_basic_str_escape(
    src: str, pos: Pos, *, multiline: bool = False
) -> tuple[Pos, str]:
    escape_id = src[pos : pos + 2]
    pos += 2
    if multiline and escape_id in {"\\ ", "\\\t", "\\\n"}:
        # Skip whitespace until next non-whitespace character or end of
        # the doc. Error if non-whitespace is found before newline.
        if escape_id != "\\\n":
            pos = skip_chars(src, pos, TOML_WS)
            try:
                char = src[pos]
            except IndexError:
                return pos, ""
            if char != "\n":
                raise TOMLDecodeError("Unescaped '\\' in a string", src, pos)
            pos += 1
        pos = skip_chars(src, pos, TOML_WS_AND_NEWLINE)
        return pos, ""
    if escape_id == "\\u":
        return parse_hex_char(src, pos, 4)
    if escape_id == "\\U":
        return parse_hex_char(src, pos, 8)
    try:
        return pos, BASIC_STR_ESCAPE_REPLACEMENTS[escape_id]
    except KeyError:
        raise TOMLDecodeError("Unescaped '\\' in a string", src, pos) from None


def parse_basic_str_escape_multiline(src: str, pos: Pos) -> tuple[Pos, str]:
    return parse_basic_str_escape(src, pos, multiline=True)


def parse_hex_char(src: str, pos: Pos, hex_len: int) -> tuple[Pos, str]:
    hex_str = src[pos : pos + hex_len]
    if len(hex_str) != hex_len or not HEXDIGIT_CHARS.issuperset(hex_str):
        raise TOMLDecodeError("Invalid hex value", src, pos)
    pos += hex_len
    hex_int = int(hex_str, 16)
    if not is_unicode_scalar_value(hex_int):
        raise TOMLDecodeError(
            "Escaped character is not a Unicode scalar value", src, pos
        )
    return pos, chr(hex_int)


def parse_literal_str(src: str, pos: Pos) -> tuple[Pos, str]:
    pos += 1  # Skip starting apostrophe
    start_pos = pos
    pos = skip_until(
        src, pos, "'", error_on=ILLEGAL_LITERAL_STR_CHARS, error_on_eof=True
    )
    return pos + 1, src[start_pos:pos]  # Skip ending apostrophe


def parse_multiline_str(src: str, pos: Pos, *, literal: bool) -> tuple[Pos, str]:
    pos += 3
    if src.startswith("\n", pos):
        pos += 1

    if literal:
        delim = "'"
        end_pos = skip_until(
            src,
            pos,
            "'''",
            error_on=ILLEGAL_MULTILINE_LITERAL_STR_CHARS,
            error_on_eof=True,
        )
        result = src[pos:end_pos]
        pos = end_pos + 3
    else:
        delim = '"'
        pos, result = parse_basic_str(src, pos, multiline=True)

    # Add at maximum two extra apostrophes/quotes if the end sequence
    # is 4 or 5 chars long instead of just 3.
    if not src.startswith(delim, pos):
        return pos, result
    pos += 1
    if not src.startswith(delim, pos):
        return pos, result + delim
    pos += 1
    return pos, result + (delim * 2)


def parse_basic_str(src: str, pos: Pos, *, multiline: bool) -> tuple[Pos, str]:
    if multiline:
        error_on = ILLEGAL_MULTILINE_BASIC_STR_CHARS
        parse_escapes = parse_basic_str_escape_multiline
    else:
        error_on = ILLEGAL_BASIC_STR_CHARS
        parse_escapes = parse_basic_str_escape
    result = ""
    start_pos = pos
    while True:
        try:
            char = src[pos]
        except IndexError:
            raise TOMLDecodeError("Unterminated string", src, pos) from None
        if char == '"':
            if not multiline:
                return pos + 1, result + src[start_pos:pos]
            if src.startswith('"""', pos):
                return pos + 3, result + src[start_pos:pos]
            pos += 1
            continue
        if char == "\\":
            result += src[start_pos:pos]
            pos, parsed_escape = parse_escapes(src, pos)
            result += parsed_escape
            start_pos = pos
            continue
        if char in error_on:
            raise TOMLDecodeError(f"Illegal character {char!r}", src, pos)
        pos += 1


def parse_value(  # noqa: C901
    src: str, pos: Pos, parse_float: ParseFloat, nest_lvl: int
) -> tuple[Pos, Any]:
    if nest_lvl > MAX_INLINE_NESTING:
        # Pure Python should have raised RecursionError already.
        # This ensures mypyc binaries eventually do the same.
        raise RecursionError(  # pragma: no cover
            "TOML inline arrays/tables are nested more than the allowed"
            f" {MAX_INLINE_NESTING} levels"
        )

    try:
        char: str | None = src[pos]
    except IndexError:
        char = None

    # IMPORTANT: order conditions based on speed of checking and likelihood

    # Basic strings
    if char == '"':
        if src.startswith('"""', pos):
            return parse_multiline_str(src, pos, literal=False)
        return parse_one_line_basic_str(src, pos)

    # Literal strings
    if char == "'":
        if src.startswith("'''", pos):
            return parse_multiline_str(src, pos, literal=True)
        return parse_literal_str(src, pos)

    # Booleans
    if char == "t":
        if src.startswith("true", pos):
            return pos + 4, True
    if char == "f":
        if src.startswith("false", pos):
            return pos + 5, False

    # Arrays
    if char == "[":
        return parse_array(src, pos, parse_float, nest_lvl + 1)

    # Inline tables
    if char == "{":
        return parse_inline_table(src, pos, parse_float, nest_lvl + 1)

    # Dates and times
    datetime_match = RE_DATETIME.match(src, pos)
    if datetime_match:
        try:
            datetime_obj = match_to_datetime(datetime_match)
        except ValueError as e:
            raise TOMLDecodeError("Invalid date or datetime", src, pos) from e
        return datetime_match.end(), datetime_obj
    localtime_match = RE_LOCALTIME.match(src, pos)
    if localtime_match:
        return localtime_match.end(), match_to_localtime(localtime_match)

    # Integers and "normal" floats.
    # The regex will greedily match any type starting with a decimal
    # char, so needs to be located after handling of dates and times.
    number_match = RE_NUMBER.match(src, pos)
    if number_match:
        return number_match.end(), match_to_number(number_match, parse_float)

    # Special floats
    first_three = src[pos : pos + 3]
    if first_three in {"inf", "nan"}:
        return pos + 3, parse_float(first_three)
    first_four = src[pos : pos + 4]
    if first_four in {"-inf", "+inf", "-nan", "+nan"}:
        return pos + 4, parse_float(first_four)

    raise TOMLDecodeError("Invalid value", src, pos)


def is_unicode_scalar_value(codepoint: int) -> bool:
    return (0 <= codepoint <= 55295) or (57344 <= codepoint <= 1114111)


def make_safe_parse_float(parse_float: ParseFloat) -> ParseFloat:
    """A decorator to make `parse_float` safe.

    `parse_float` must not return dicts or lists, because these types
    would be mixed with parsed TOML tables and arrays, thus confusing
    the parser. The returned decorated callable raises `ValueError`
    instead of returning illegal types.
    """
    # The default `float` callable never returns illegal types. Optimize it.
    if parse_float is float:
        return float

    def safe_parse_float(float_str: str) -> Any:
        float_value = parse_float(float_str)
        if isinstance(float_value, (dict, list)):
            raise ValueError("parse_float must not return dicts or lists")
        return float_value

    return safe_parse_float<|MERGE_RESOLUTION|>--- conflicted
+++ resolved
@@ -58,16 +58,10 @@
     {
         "\\b": "\u0008",  # backspace
         "\\t": "\u0009",  # tab
-<<<<<<< HEAD
-        "\\n": "\u000A",  # linefeed
-        "\\f": "\u000C",  # form feed
-        "\\r": "\u000D",  # carriage return
-        "\\e": "\u001B",  # escape
-=======
         "\\n": "\u000a",  # linefeed
         "\\f": "\u000c",  # form feed
         "\\r": "\u000d",  # carriage return
->>>>>>> 740e4982
+        "\\e": "\u001b",  # escape
         '\\"': "\u0022",  # quote
         "\\\\": "\u005c",  # backslash
     }
