--- conflicted
+++ resolved
@@ -61,11 +61,7 @@
 
     # The spec allows converting "\r\n" and "\r" to "\n", even in string
     # literals. Let's do so to simplify parsing.
-<<<<<<< HEAD
-    src = s.replace("\r\n", "\n").replace("\r", "\n")
-=======
-    src = __s.replace("\r\n", "\n")
->>>>>>> 374364ab
+    src = __s.replace("\r\n", "\n").replace("\r", "\n")
     pos = 0
     out = Output(NestedDict(), Flags())
     header: Key = ()
