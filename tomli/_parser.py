from __future__ import annotations

from collections.abc import Iterable
import string
from types import MappingProxyType
<<<<<<< HEAD
from typing import Any, BinaryIO, Dict, FrozenSet, Iterable, NamedTuple, Optional, Tuple
=======
from typing import Any, BinaryIO, NamedTuple
import warnings
>>>>>>> 6a93a19f

from tomli._re import (
    RE_DATETIME,
    RE_LOCALTIME,
    RE_NUMBER,
    match_to_datetime,
    match_to_localtime,
    match_to_number,
)
from tomli._types import Key, ParseFloat, Pos

ASCII_CTRL = frozenset(chr(i) for i in range(32)) | frozenset(chr(127))

# Neither of these sets include quotation mark or backslash. They are
# currently handled as separate cases in the parser functions.
ILLEGAL_BASIC_STR_CHARS = ASCII_CTRL - frozenset("\t")
ILLEGAL_MULTILINE_BASIC_STR_CHARS = ASCII_CTRL - frozenset("\t\n")

ILLEGAL_LITERAL_STR_CHARS = ILLEGAL_BASIC_STR_CHARS
ILLEGAL_MULTILINE_LITERAL_STR_CHARS = ILLEGAL_MULTILINE_BASIC_STR_CHARS

ILLEGAL_COMMENT_CHARS = ILLEGAL_BASIC_STR_CHARS

TOML_WS = frozenset(" \t")
TOML_WS_AND_NEWLINE = TOML_WS | frozenset("\n")
BARE_KEY_CHARS = frozenset(string.ascii_letters + string.digits + "-_")
KEY_INITIAL_CHARS = BARE_KEY_CHARS | frozenset("\"'")
HEXDIGIT_CHARS = frozenset(string.hexdigits)

BASIC_STR_ESCAPE_REPLACEMENTS = MappingProxyType(
    {
        "\\b": "\u0008",  # backspace
        "\\t": "\u0009",  # tab
        "\\n": "\u000A",  # linefeed
        "\\f": "\u000C",  # form feed
        "\\r": "\u000D",  # carriage return
        '\\"': "\u0022",  # quote
        "\\\\": "\u005C",  # backslash
    }
)


class TOMLDecodeError(ValueError):
    """An error raised if a document is not valid TOML."""


def load(fp: BinaryIO, *, parse_float: ParseFloat = float) -> dict[str, Any]:
    """Parse TOML from a binary file object."""
    s = fp.read().decode()
    return loads(s, parse_float=parse_float)


def loads(s: str, *, parse_float: ParseFloat = float) -> dict[str, Any]:  # noqa: C901
    """Parse TOML from a string."""

    # The spec allows converting "\r\n" to "\n", even in string
    # literals. Let's do so to simplify parsing.
    src = s.replace("\r\n", "\n")
    pos = 0
    out = Output(NestedDict(), Flags())
    header: Key = ()

    # Parse one statement at a time
    # (typically means one line in TOML source)
    while True:
        # 1. Skip line leading whitespace
        pos = skip_chars(src, pos, TOML_WS)

        # 2. Parse rules. Expect one of the following:
        #    - end of file
        #    - end of line
        #    - comment
        #    - key/value pair
        #    - append dict to list (and move to its namespace)
        #    - create dict (and move to its namespace)
        # Skip trailing whitespace when applicable.
        try:
            char = src[pos]
        except IndexError:
            break
        if char == "\n":
            pos += 1
            continue
        if char in KEY_INITIAL_CHARS:
            pos = key_value_rule(src, pos, out, header, parse_float)
            pos = skip_chars(src, pos, TOML_WS)
        elif char == "[":
            try:
                second_char: str | None = src[pos + 1]
            except IndexError:
                second_char = None
            if second_char == "[":
                pos, header = create_list_rule(src, pos, out)
            else:
                pos, header = create_dict_rule(src, pos, out)
            pos = skip_chars(src, pos, TOML_WS)
        elif char != "#":
            raise suffixed_err(src, pos, "Invalid statement")

        # 3. Skip comment
        pos = skip_comment(src, pos)

        # 4. Expect end of line or end of file
        try:
            char = src[pos]
        except IndexError:
            break
        if char != "\n":
            raise suffixed_err(
                src, pos, "Expected newline or end of document after a statement"
            )
        pos += 1

    return out.data.dict


class Flags:
    """Flags that map to parsed keys/namespaces."""

    # Marks an immutable namespace (inline array or inline table).
    FROZEN = 0
    # Marks a nest that has been explicitly created and can no longer
    # be opened using the "[table]" syntax.
    EXPLICIT_NEST = 1

    def __init__(self) -> None:
        self._flags: dict[str, dict] = {}

    def unset_all(self, key: Key) -> None:
        cont = self._flags
        for k in key[:-1]:
            if k not in cont:
                return
            cont = cont[k]["nested"]
        cont.pop(key[-1], None)

    def set_for_relative_key(self, head_key: Key, rel_key: Key, flag: int) -> None:
        cont = self._flags
        for k in head_key:
            if k not in cont:
                cont[k] = {"flags": set(), "recursive_flags": set(), "nested": {}}
            cont = cont[k]["nested"]
        for k in rel_key:
            if k in cont:
                cont[k]["flags"].add(flag)
            else:
                cont[k] = {"flags": {flag}, "recursive_flags": set(), "nested": {}}
            cont = cont[k]["nested"]

    def set(self, key: Key, flag: int, *, recursive: bool) -> None:  # noqa: A003
        cont = self._flags
        key_parent, key_stem = key[:-1], key[-1]
        for k in key_parent:
            if k not in cont:
                cont[k] = {"flags": set(), "recursive_flags": set(), "nested": {}}
            cont = cont[k]["nested"]
        if key_stem not in cont:
            cont[key_stem] = {"flags": set(), "recursive_flags": set(), "nested": {}}
        cont[key_stem]["recursive_flags" if recursive else "flags"].add(flag)

    def is_(self, key: Key, flag: int) -> bool:
        if not key:
            return False  # document root has no flags
        cont = self._flags
        for k in key[:-1]:
            if k not in cont:
                return False
            inner_cont = cont[k]
            if flag in inner_cont["recursive_flags"]:
                return True
            cont = inner_cont["nested"]
        key_stem = key[-1]
        if key_stem in cont:
            cont = cont[key_stem]
            return flag in cont["flags"] or flag in cont["recursive_flags"]
        return False


class NestedDict:
    def __init__(self) -> None:
        # The parsed content of the TOML document
        self.dict: dict[str, Any] = {}

    def get_or_create_nest(
        self,
        key: Key,
        *,
        access_lists: bool = True,
    ) -> dict:
        cont: Any = self.dict
        for k in key:
            if k not in cont:
                cont[k] = {}
            cont = cont[k]
            if access_lists and isinstance(cont, list):
                cont = cont[-1]
            if not isinstance(cont, dict):
                raise KeyError("There is no nest behind this key")
        return cont

    def append_nest_to_list(self, key: Key) -> None:
        cont = self.get_or_create_nest(key[:-1])
        last_key = key[-1]
        if last_key in cont:
            list_ = cont[last_key]
            try:
                list_.append({})
            except AttributeError:
                raise KeyError("An object other than list found behind this key")
        else:
            cont[last_key] = [{}]


class Output(NamedTuple):
    data: NestedDict
    flags: Flags


def skip_chars(src: str, pos: Pos, chars: Iterable[str]) -> Pos:
    try:
        while src[pos] in chars:
            pos += 1
    except IndexError:
        pass
    return pos


def skip_until(
    src: str,
    pos: Pos,
    expect: str,
    *,
    error_on: frozenset[str],
    error_on_eof: bool,
) -> Pos:
    try:
        new_pos = src.index(expect, pos)
    except ValueError:
        new_pos = len(src)
        if error_on_eof:
            raise suffixed_err(src, new_pos, f"Expected {expect!r}") from None

    if not error_on.isdisjoint(src[pos:new_pos]):
        while src[pos] not in error_on:
            pos += 1
        raise suffixed_err(src, pos, f"Found invalid character {src[pos]!r}")
    return new_pos


def skip_comment(src: str, pos: Pos) -> Pos:
    try:
        char: str | None = src[pos]
    except IndexError:
        char = None
    if char == "#":
        return skip_until(
            src, pos + 1, "\n", error_on=ILLEGAL_COMMENT_CHARS, error_on_eof=False
        )
    return pos


def skip_comments_and_array_ws(src: str, pos: Pos) -> Pos:
    while True:
        pos_before_skip = pos
        pos = skip_chars(src, pos, TOML_WS_AND_NEWLINE)
        pos = skip_comment(src, pos)
        if pos == pos_before_skip:
            return pos


def create_dict_rule(src: str, pos: Pos, out: Output) -> tuple[Pos, Key]:
    pos += 1  # Skip "["
    pos = skip_chars(src, pos, TOML_WS)
    pos, key = parse_key(src, pos)

    if out.flags.is_(key, Flags.EXPLICIT_NEST) or out.flags.is_(key, Flags.FROZEN):
        raise suffixed_err(src, pos, f"Can not declare {key} twice")
    out.flags.set(key, Flags.EXPLICIT_NEST, recursive=False)
    try:
        out.data.get_or_create_nest(key)
    except KeyError:
        raise suffixed_err(src, pos, "Can not overwrite a value") from None

    if not src.startswith("]", pos):
        raise suffixed_err(src, pos, 'Expected "]" at the end of a table declaration')
    return pos + 1, key


def create_list_rule(src: str, pos: Pos, out: Output) -> tuple[Pos, Key]:
    pos += 2  # Skip "[["
    pos = skip_chars(src, pos, TOML_WS)
    pos, key = parse_key(src, pos)

    if out.flags.is_(key, Flags.FROZEN):
        raise suffixed_err(src, pos, f"Can not mutate immutable namespace {key}")
    # Free the namespace now that it points to another empty list item...
    out.flags.unset_all(key)
    # ...but this key precisely is still prohibited from table declaration
    out.flags.set(key, Flags.EXPLICIT_NEST, recursive=False)
    try:
        out.data.append_nest_to_list(key)
    except KeyError:
        raise suffixed_err(src, pos, "Can not overwrite a value") from None

    if not src.startswith("]]", pos):
        raise suffixed_err(src, pos, 'Expected "]]" at the end of an array declaration')
    return pos + 2, key


def key_value_rule(
    src: str, pos: Pos, out: Output, header: Key, parse_float: ParseFloat
) -> Pos:
    pos, key, value = parse_key_value_pair(src, pos, parse_float)
    key_parent, key_stem = key[:-1], key[-1]
    abs_key_parent = header + key_parent

    if out.flags.is_(abs_key_parent, Flags.FROZEN):
        raise suffixed_err(
            src, pos, f"Can not mutate immutable namespace {abs_key_parent}"
        )
    # Containers in the relative path can't be opened with the table syntax after this
    out.flags.set_for_relative_key(header, key, Flags.EXPLICIT_NEST)
    try:
        nest = out.data.get_or_create_nest(abs_key_parent)
    except KeyError:
        raise suffixed_err(src, pos, "Can not overwrite a value") from None
    if key_stem in nest:
        raise suffixed_err(src, pos, "Can not overwrite a value")
    # Mark inline table and array namespaces recursively immutable
    if isinstance(value, (dict, list)):
        out.flags.set(header + key, Flags.FROZEN, recursive=True)
    nest[key_stem] = value
    return pos


def parse_key_value_pair(
    src: str, pos: Pos, parse_float: ParseFloat
) -> tuple[Pos, Key, Any]:
    pos, key = parse_key(src, pos)
    try:
        char: str | None = src[pos]
    except IndexError:
        char = None
    if char != "=":
        raise suffixed_err(src, pos, 'Expected "=" after a key in a key/value pair')
    pos += 1
    pos = skip_chars(src, pos, TOML_WS)
    pos, value = parse_value(src, pos, parse_float)
    return pos, key, value


def parse_key(src: str, pos: Pos) -> tuple[Pos, Key]:
    pos, key_part = parse_key_part(src, pos)
    key: Key = (key_part,)
    pos = skip_chars(src, pos, TOML_WS)
    while True:
        try:
            char: str | None = src[pos]
        except IndexError:
            char = None
        if char != ".":
            return pos, key
        pos += 1
        pos = skip_chars(src, pos, TOML_WS)
        pos, key_part = parse_key_part(src, pos)
        key += (key_part,)
        pos = skip_chars(src, pos, TOML_WS)


def parse_key_part(src: str, pos: Pos) -> tuple[Pos, str]:
    try:
        char: str | None = src[pos]
    except IndexError:
        char = None
    if char in BARE_KEY_CHARS:
        start_pos = pos
        pos = skip_chars(src, pos, BARE_KEY_CHARS)
        return pos, src[start_pos:pos]
    if char == "'":
        return parse_literal_str(src, pos)
    if char == '"':
        return parse_one_line_basic_str(src, pos)
    raise suffixed_err(src, pos, "Invalid initial character for a key part")


def parse_one_line_basic_str(src: str, pos: Pos) -> tuple[Pos, str]:
    pos += 1
    return parse_basic_str(src, pos, multiline=False)


def parse_array(src: str, pos: Pos, parse_float: ParseFloat) -> tuple[Pos, list]:
    pos += 1
    array: list = []

    pos = skip_comments_and_array_ws(src, pos)
    if src.startswith("]", pos):
        return pos + 1, array
    while True:
        pos, val = parse_value(src, pos, parse_float)
        array.append(val)
        pos = skip_comments_and_array_ws(src, pos)

        c = src[pos : pos + 1]
        if c == "]":
            return pos + 1, array
        if c != ",":
            raise suffixed_err(src, pos, "Unclosed array")
        pos += 1

        pos = skip_comments_and_array_ws(src, pos)
        if src.startswith("]", pos):
            return pos + 1, array


def parse_inline_table(src: str, pos: Pos, parse_float: ParseFloat) -> tuple[Pos, dict]:
    pos += 1
    nested_dict = NestedDict()
    flags = Flags()

    pos = skip_chars(src, pos, TOML_WS)
    if src.startswith("}", pos):
        return pos + 1, nested_dict.dict
    while True:
        pos, key, value = parse_key_value_pair(src, pos, parse_float)
        key_parent, key_stem = key[:-1], key[-1]
        if flags.is_(key, Flags.FROZEN):
            raise suffixed_err(src, pos, f"Can not mutate immutable namespace {key}")
        try:
            nest = nested_dict.get_or_create_nest(key_parent, access_lists=False)
        except KeyError:
            raise suffixed_err(src, pos, "Can not overwrite a value") from None
        if key_stem in nest:
            raise suffixed_err(src, pos, f"Duplicate inline table key {key_stem!r}")
        nest[key_stem] = value
        pos = skip_chars(src, pos, TOML_WS)
        c = src[pos : pos + 1]
        if c == "}":
            return pos + 1, nested_dict.dict
        if c != ",":
            raise suffixed_err(src, pos, "Unclosed inline table")
        if isinstance(value, (dict, list)):
            flags.set(key, Flags.FROZEN, recursive=True)
        pos += 1
        pos = skip_chars(src, pos, TOML_WS)


def parse_basic_str_escape(  # noqa: C901
    src: str, pos: Pos, *, multiline: bool = False
) -> tuple[Pos, str]:
    escape_id = src[pos : pos + 2]
    pos += 2
    if multiline and escape_id in {"\\ ", "\\\t", "\\\n"}:
        # Skip whitespace until next non-whitespace character or end of
        # the doc. Error if non-whitespace is found before newline.
        if escape_id != "\\\n":
            pos = skip_chars(src, pos, TOML_WS)
            try:
                char = src[pos]
            except IndexError:
                return pos, ""
            if char != "\n":
                raise suffixed_err(src, pos, 'Unescaped "\\" in a string')
            pos += 1
        pos = skip_chars(src, pos, TOML_WS_AND_NEWLINE)
        return pos, ""
    if escape_id == "\\u":
        return parse_hex_char(src, pos, 4)
    if escape_id == "\\U":
        return parse_hex_char(src, pos, 8)
    try:
        return pos, BASIC_STR_ESCAPE_REPLACEMENTS[escape_id]
    except KeyError:
        if len(escape_id) != 2:
            raise suffixed_err(src, pos, "Unterminated string") from None
        raise suffixed_err(src, pos, 'Unescaped "\\" in a string') from None


def parse_basic_str_escape_multiline(src: str, pos: Pos) -> tuple[Pos, str]:
    return parse_basic_str_escape(src, pos, multiline=True)


def parse_hex_char(src: str, pos: Pos, hex_len: int) -> tuple[Pos, str]:
    hex_str = src[pos : pos + hex_len]
    if len(hex_str) != hex_len or not HEXDIGIT_CHARS.issuperset(hex_str):
        raise suffixed_err(src, pos, "Invalid hex value")
    pos += hex_len
    hex_int = int(hex_str, 16)
    if not is_unicode_scalar_value(hex_int):
        raise suffixed_err(src, pos, "Escaped character is not a Unicode scalar value")
    return pos, chr(hex_int)


def parse_literal_str(src: str, pos: Pos) -> tuple[Pos, str]:
    pos += 1  # Skip starting apostrophe
    start_pos = pos
    pos = skip_until(
        src, pos, "'", error_on=ILLEGAL_LITERAL_STR_CHARS, error_on_eof=True
    )
    return pos + 1, src[start_pos:pos]  # Skip ending apostrophe


def parse_multiline_str(src: str, pos: Pos, *, literal: bool) -> tuple[Pos, str]:
    pos += 3
    if src.startswith("\n", pos):
        pos += 1

    if literal:
        delim = "'"
        end_pos = skip_until(
            src,
            pos,
            "'''",
            error_on=ILLEGAL_MULTILINE_LITERAL_STR_CHARS,
            error_on_eof=True,
        )
        result = src[pos:end_pos]
        pos = end_pos + 3
    else:
        delim = '"'
        pos, result = parse_basic_str(src, pos, multiline=True)

    # Add at maximum two extra apostrophes/quotes if the end sequence
    # is 4 or 5 chars long instead of just 3.
    if not src.startswith(delim, pos):
        return pos, result
    pos += 1
    if not src.startswith(delim, pos):
        return pos, result + delim
    pos += 1
    return pos, result + (delim * 2)


def parse_basic_str(src: str, pos: Pos, *, multiline: bool) -> tuple[Pos, str]:
    if multiline:
        error_on = ILLEGAL_MULTILINE_BASIC_STR_CHARS
        parse_escapes = parse_basic_str_escape_multiline
    else:
        error_on = ILLEGAL_BASIC_STR_CHARS
        parse_escapes = parse_basic_str_escape
    result = ""
    start_pos = pos
    while True:
        try:
            char = src[pos]
        except IndexError:
            raise suffixed_err(src, pos, "Unterminated string") from None
        if char == '"':
            if not multiline:
                return pos + 1, result + src[start_pos:pos]
            if src.startswith('"""', pos):
                return pos + 3, result + src[start_pos:pos]
            pos += 1
            continue
        if char == "\\":
            result += src[start_pos:pos]
            pos, parsed_escape = parse_escapes(src, pos)
            result += parsed_escape
            start_pos = pos
            continue
        if char in error_on:
            raise suffixed_err(src, pos, f"Illegal character {char!r}")
        pos += 1


def parse_value(  # noqa: C901
    src: str, pos: Pos, parse_float: ParseFloat
) -> tuple[Pos, Any]:
    try:
        char: str | None = src[pos]
    except IndexError:
        char = None

    # IMPORTANT: order conditions based on speed of checking and likelihood

    # Basic strings
    if char == '"':
        if src.startswith('"""', pos):
            return parse_multiline_str(src, pos, literal=False)
        return parse_one_line_basic_str(src, pos)

    # Literal strings
    if char == "'":
        if src.startswith("'''", pos):
            return parse_multiline_str(src, pos, literal=True)
        return parse_literal_str(src, pos)

    # Booleans
    if char == "t":
        if src.startswith("true", pos):
            return pos + 4, True
    if char == "f":
        if src.startswith("false", pos):
            return pos + 5, False

    # Arrays
    if char == "[":
        return parse_array(src, pos, parse_float)

    # Inline tables
    if char == "{":
        return parse_inline_table(src, pos, parse_float)

    # Dates and times
    datetime_match = RE_DATETIME.match(src, pos)
    if datetime_match:
        try:
            datetime_obj = match_to_datetime(datetime_match)
        except ValueError as e:
            raise suffixed_err(src, pos, "Invalid date or datetime") from e
        return datetime_match.end(), datetime_obj
    localtime_match = RE_LOCALTIME.match(src, pos)
    if localtime_match:
        return localtime_match.end(), match_to_localtime(localtime_match)

    # Integers and "normal" floats.
    # The regex will greedily match any type starting with a decimal
    # char, so needs to be located after handling of dates and times.
    number_match = RE_NUMBER.match(src, pos)
    if number_match:
        return number_match.end(), match_to_number(number_match, parse_float)

    # Special floats
    first_three = src[pos : pos + 3]
    if first_three in {"inf", "nan"}:
        return pos + 3, parse_float(first_three)
    first_four = src[pos : pos + 4]
    if first_four in {"-inf", "+inf", "-nan", "+nan"}:
        return pos + 4, parse_float(first_four)

    raise suffixed_err(src, pos, "Invalid value")


def suffixed_err(src: str, pos: Pos, msg: str) -> TOMLDecodeError:
    """Return a `TOMLDecodeError` where error message is suffixed with
    coordinates in source."""

    def coord_repr(src: str, pos: Pos) -> str:
        if pos >= len(src):
            return "end of document"
        line = src.count("\n", 0, pos) + 1
        if line == 1:
            column = pos + 1
        else:
            column = pos - src.rindex("\n", 0, pos)
        return f"line {line}, column {column}"

    return TOMLDecodeError(f"{msg} (at {coord_repr(src, pos)})")


def is_unicode_scalar_value(codepoint: int) -> bool:
    return (0 <= codepoint <= 55295) or (57344 <= codepoint <= 1114111)<|MERGE_RESOLUTION|>--- conflicted
+++ resolved
@@ -3,12 +3,7 @@
 from collections.abc import Iterable
 import string
 from types import MappingProxyType
-<<<<<<< HEAD
-from typing import Any, BinaryIO, Dict, FrozenSet, Iterable, NamedTuple, Optional, Tuple
-=======
 from typing import Any, BinaryIO, NamedTuple
-import warnings
->>>>>>> 6a93a19f
 
 from tomli._re import (
     RE_DATETIME,
